--- conflicted
+++ resolved
@@ -56,20 +56,12 @@
   </div>
 );
 
-<<<<<<< HEAD
-function App() {
-=======
 export default function App() {
->>>>>>> 4f3a65eb
   return (
     <ErrorBoundary>
       <Routes>
         <Route path="/" element={<Layout />}>
-<<<<<<< HEAD
-          <Route index element={<Index />} />
-=======
           <Route index element={<ModernDashboard />} />
->>>>>>> 4f3a65eb
           <Route
             path="dashboard"
             element={
@@ -284,9 +276,6 @@
           <Route path="table-demo" element={<TableDemo />} />
           <Route path="sidebar-demo" element={<SidebarDemo />} />
           <Route path="auth" element={<Auth />} />
-<<<<<<< HEAD
-          <Route path="shipping" element={<ProtectedRoute><ShippingDashboard /></ProtectedRoute>} />
-=======
           <Route
             path="/shipping"
             element={
@@ -295,7 +284,6 @@
               </ProtectedRoute>
             }
           />
->>>>>>> 4f3a65eb
           <Route path="*" element={<NotFound />} />
         </Route>
       </Routes>
