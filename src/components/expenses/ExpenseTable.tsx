--- conflicted
+++ resolved
@@ -1,53 +1,22 @@
 
-import React from 'react';
+import { Button } from '@/components/ui/button';
+import { Card, CardContent, CardHeader, CardTitle } from '@/components/ui/card';
 import {
   Table,
   TableBody,
-  TableCell,
   TableHead,
   TableHeader,
-  TableRow,
+  TableRow
 } from '@/components/ui/table';
-import { Card, CardContent, CardHeader, CardTitle } from '@/components/ui/card';
-import { Button } from '@/components/ui/button';
-<<<<<<< HEAD
-import {
-  Calendar,
-  Download,
-  Filter,
-  Plus,
-  Receipt,
-  Search,
-  SlidersHorizontal
-} from 'lucide-react';
-import { Badge } from '@/components/ui/badge';
-import { Input } from '@/components/ui/input';
-import {
-  DropdownMenu,
-  DropdownMenuContent,
-  DropdownMenuItem,
-  DropdownMenuTrigger,
-} from '@/components/ui/dropdown-menu';
-import {
-  Select,
-  SelectContent,
-  SelectItem,
-  SelectTrigger,
-  SelectValue,
-} from '@/components/ui/select';
-import { Skeleton } from '@/components/ui/skeleton';
-import { Expense, EXPENSE_CATEGORIES, ExpenseFilters } from '@/types/expenses';
-import { formatCurrency } from '@/utils/format';
-=======
+import { Expense, ExpenseFilters } from '@/types/expenses';
 import { Plus } from 'lucide-react';
-import { Expense, ExpenseFilters } from '@/types/expenses';
+import React from 'react';
 
 // Import refactored components
 import ExpenseFilterBar from './filters/ExpenseFilters';
+import ExpenseEmptyState from './table/ExpenseEmptyState';
 import ExpenseRow from './table/ExpenseRow';
-import ExpenseEmptyState from './table/ExpenseEmptyState';
 import ExpenseTableSkeleton from './table/ExpenseTableSkeleton';
->>>>>>> 4ee10bf9
 
 interface ExpenseTableProps {
   expenses: Expense[];
@@ -97,124 +66,11 @@
         </Button>
       </CardHeader>
       <CardContent>
-<<<<<<< HEAD
-        <div className="mb-4 space-y-4">
-          {/* Search and Filter Row */}
-          <div className="flex flex-col sm:flex-row gap-2">
-            <div className="relative w-full sm:w-72">
-              <Search className="absolute left-2.5 top-2.5 h-4 w-4 text-muted-foreground" />
-              <Input
-                type="search"
-                placeholder="Search expenses..."
-                className="w-full pl-8"
-                value={searchTerm}
-                onChange={(e) => setSearchTerm(e.target.value)}
-                onKeyDown={handleKeyDown}
-              />
-            </div>
-            
-            <Select
-              value={filters.category || ''}
-              onValueChange={(value) => updateFilters({ category: value || undefined })}
-            >
-              <SelectTrigger className="sm:w-[180px]">
-                <SelectValue placeholder="Category" />
-              </SelectTrigger>
-              <SelectContent>
-                <SelectItem value="">All Categories</SelectItem>
-                {EXPENSE_CATEGORIES.map((category) => (
-                  <SelectItem key={category} value={category}>
-                    {category}
-                  </SelectItem>
-                ))}
-              </SelectContent>
-            </Select>
-            
-            <DropdownMenu>
-              <DropdownMenuTrigger asChild>
-                <Button variant="outline" className="flex items-center gap-2">
-                  <Filter className="h-4 w-4" />
-                  <span>Filters</span>
-                </Button>
-              </DropdownMenuTrigger>
-              <DropdownMenuContent className="w-56" align="end">
-                <DropdownMenuItem 
-                  className="flex cursor-default items-center rounded-sm px-2 py-1.5 text-sm outline-none transition-colors hover:bg-accent hover:text-accent-foreground"
-                  onClick={() => clearFilters()}
-                >
-                  Clear filters
-                </DropdownMenuItem>
-                {/* Add more filter options as needed */}
-              </DropdownMenuContent>
-            </DropdownMenu>
-            
-            <Button variant="outline" className="ml-auto">
-              <Download className="h-4 w-4 mr-2" />
-              Export
-            </Button>
-          </div>
-          
-          {/* Active Filters Display */}
-          {(filters.category || filters.startDate || filters.endDate || filters.minAmount || filters.maxAmount) && (
-            <div className="flex flex-wrap items-center gap-2 py-2">
-              <span className="text-sm font-medium text-muted-foreground">Active filters:</span>
-              {filters.category && (
-                <Badge variant="secondary" className="flex items-center gap-1">
-                  Category: {filters.category}
-                  <button
-                    onClick={() => updateFilters({ category: undefined })}
-                    className="ml-1 rounded-full hover:bg-accent"
-                  >
-                    ×
-                  </button>
-                </Badge>
-              )}
-              {filters.startDate && (
-                <Badge variant="secondary" className="flex items-center gap-1">
-                  From: {new Date(filters.startDate).toLocaleDateString()}
-                  <button
-                    onClick={() => updateFilters({ startDate: undefined })}
-                    className="ml-1 rounded-full hover:bg-accent"
-                  >
-                    ×
-                  </button>
-                </Badge>
-              )}
-              {filters.endDate && (
-                <Badge variant="secondary" className="flex items-center gap-1">
-                  To: {new Date(filters.endDate).toLocaleDateString()}
-                  <button
-                    onClick={() => updateFilters({ endDate: undefined })}
-                    className="ml-1 rounded-full hover:bg-accent"
-                  >
-                    ×
-                  </button>
-                </Badge>
-              )}
-              {(filters.minAmount || filters.maxAmount) && (
-                <Badge variant="secondary" className="flex items-center gap-1">
-                  Amount: {filters.minAmount ? `$${filters.minAmount}` : '$0'} - {filters.maxAmount ? `$${filters.maxAmount}` : '∞'}
-                  <button
-                    onClick={() => updateFilters({ minAmount: undefined, maxAmount: undefined })}
-                    className="ml-1 rounded-full hover:bg-accent"
-                  >
-                    ×
-                  </button>
-                </Badge>
-              )}
-              <Button variant="ghost" size="sm" onClick={clearFilters} className="h-7 px-2 text-xs">
-                Clear all
-              </Button>
-            </div>
-          )}
-        </div>
-=======
         <ExpenseFilterBar
           filters={filters}
           updateFilters={updateFilters}
           clearFilters={clearFilters}
         />
->>>>>>> 4ee10bf9
 
         <div className="rounded-md border overflow-hidden">
           <div className="w-full overflow-auto">
@@ -239,56 +95,12 @@
                   />
                 ) : (
                   expenses.map((expense) => (
-<<<<<<< HEAD
-                    <TableRow key={expense.id} className="group">
-                      <TableCell>
-                        <div className="flex items-center gap-2">
-                          <Calendar className="h-4 w-4 text-muted-foreground" />
-                          <span>{expense.formattedDate || new Date(expense.date || '').toLocaleDateString()}</span>
-                        </div>
-                      </TableCell>
-                      <TableCell>
-                        <Badge variant="outline">{expense.category}</Badge>
-                      </TableCell>
-                      <TableCell>{expense.expense_supplier_name || 'N/A'}</TableCell>
-                      <TableCell className="max-w-xs truncate">{expense.notes || 'No description'}</TableCell>
-                      <TableCell className="text-right font-medium">
-                        {expense.formattedAmount || formatCurrency(expense.amount || 0)}
-                      </TableCell>
-                      <TableCell>
-                        <div className="flex justify-end">
-                          <DropdownMenu>
-                            <DropdownMenuTrigger asChild>
-                              <Button variant="ghost" className="h-8 w-8 p-0 opacity-0 group-hover:opacity-100 transition-opacity">
-                                <SlidersHorizontal className="h-4 w-4" />
-                                <span className="sr-only">Open menu</span>
-                              </Button>
-                            </DropdownMenuTrigger>
-                            <DropdownMenuContent align="end">
-                              <DropdownMenuItem 
-                                onClick={() => onEditExpense && onEditExpense(expense)}
-                              >
-                                Edit
-                              </DropdownMenuItem>
-                              <DropdownMenuItem
-                                onClick={() => onDeleteExpense && onDeleteExpense(expense)}
-                                className="text-destructive"
-                              >
-                                Delete
-                              </DropdownMenuItem>
-                            </DropdownMenuContent>
-                          </DropdownMenu>
-                        </div>
-                      </TableCell>
-                    </TableRow>
-=======
                     <ExpenseRow 
                       key={expense.id}
                       expense={expense}
                       onEditExpense={onEditExpense}
                       onDeleteExpense={onDeleteExpense}
                     />
->>>>>>> 4ee10bf9
                   ))
                 )}
               </TableBody>
