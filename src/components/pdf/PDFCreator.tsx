
import React, { useState } from 'react';
import { Button } from '@/components/ui/button';
import { Card, CardContent, CardDescription, CardFooter, CardHeader, CardTitle } from '@/components/ui/card';
import { Checkbox } from '@/components/ui/checkbox';
import { FileText, Download, Loader2 } from 'lucide-react';
import { usePDF } from '@/hooks/pdf/usePDF';
<<<<<<< HEAD
import { DocumentType } from '@/types/documents/pdf.unified';
=======
import { DocumentType } from '@/types/pdf.unified';
import { PDFGenerationResult } from '@/lib/pdf/pdf.types';
>>>>>>> 65583280

interface PDFCreatorProps {
  documentType: DocumentType;
  document: any;
  title?: string;
  description?: string;
  className?: string;
  onPDFGenerated?: (pdfUrl: string) => void;
}

/**
 * A component for creating and downloading PDFs
 * 
 * @param props - Component props
 * @returns JSX.Element
 */
export function PDFCreator({
  documentType,
  document,
  title,
  description,
  className = '',
  onPDFGenerated,
}: PDFCreatorProps) {
  const { generatePDF, isGenerating } = usePDF();
  const [saveLocally, setSaveLocally] = useState(true);
  const [pdfUrl, setPdfUrl] = useState<string | null>(document?.supabase_pdf_url || null);

  // Get document title based on document type
  const getDocumentTitle = () => {
    switch (documentType) {
      case DocumentType.INVOICE:
        return `Invoice ${document.invoice_uid || ''}`;
      case DocumentType.PURCHASE_ORDER:
        return `Purchase Order ${document.purchase_order_uid || ''}`;
      case DocumentType.ESTIMATE:
        return `Estimate ${document.estimate_uid || ''}`;
      default:
        return 'Document';
    }
  };

  // Handle PDF generation
  const handleGeneratePDF = async () => {
    try {
      const result = await generatePDF(documentType, document.id, {
        download: saveLocally
      });
      
      if (result.success && result.url) {
        setPdfUrl(result.url);
        
        if (onPDFGenerated && result.url) {
          onPDFGenerated(result.url);
        }
      }
    } catch (error) {
      console.error('Error generating PDF:', error);
    }
  };

  // Handle PDF download
  const handleDownloadPDF = () => {
    if (pdfUrl) {
      window.open(pdfUrl, '_blank');
    }
  };

  return (
    <Card className={`w-full ${className}`}>
      <CardHeader>
        <CardTitle>{title || 'Create PDF'}</CardTitle>
        <CardDescription>
          {description || `Generate a PDF for ${getDocumentTitle()}`}
        </CardDescription>
      </CardHeader>
      <CardContent>
        <div className="flex items-center space-x-2 mb-4">
          <Checkbox
            id="save-locally"
            checked={saveLocally}
            onCheckedChange={(checked) => setSaveLocally(!!checked)}
          />
          <label
            htmlFor="save-locally"
            className="text-sm font-medium leading-none peer-disabled:cursor-not-allowed peer-disabled:opacity-70"
          >
            Save PDF locally after generation
          </label>
        </div>

        {pdfUrl && (
          <div className="flex items-center justify-between bg-gray-50 dark:bg-gray-900 p-3 rounded-md mb-4">
            <span className="text-sm truncate max-w-[70%]">{pdfUrl}</span>
            <Button variant="outline" size="sm" onClick={handleDownloadPDF}>
              <Download className="h-4 w-4 mr-2" /> Open
            </Button>
          </div>
        )}
      </CardContent>
      <CardFooter>
        <Button onClick={handleGeneratePDF} disabled={isGenerating}>
          {isGenerating ? (
            <>
              <Loader2 className="h-4 w-4 mr-2 animate-spin" /> Generating...
            </>
          ) : (
            <>
              <FileText className="h-4 w-4 mr-2" /> Generate PDF
            </>
          )}
        </Button>
      </CardFooter>
    </Card>
  );
}<|MERGE_RESOLUTION|>--- conflicted
+++ resolved
@@ -5,12 +5,8 @@
 import { Checkbox } from '@/components/ui/checkbox';
 import { FileText, Download, Loader2 } from 'lucide-react';
 import { usePDF } from '@/hooks/pdf/usePDF';
-<<<<<<< HEAD
-import { DocumentType } from '@/types/documents/pdf.unified';
-=======
 import { DocumentType } from '@/types/pdf.unified';
 import { PDFGenerationResult } from '@/lib/pdf/pdf.types';
->>>>>>> 65583280
 
 interface PDFCreatorProps {
   documentType: DocumentType;
