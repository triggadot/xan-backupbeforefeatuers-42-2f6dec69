
/**
 * TypeScript types for the gl_customer_credits table from Supabase
 */

// The database record type that exactly matches the Supabase table columns
export interface GlCustomerCreditRecord {
  id: string;
  glide_row_id: string;
  date_of_payment: string | null;
  payment_amount: number | null;
  payment_note: string | null;
  rowid_accounts: string | null;
  rowid_invoices: string | null;
  rowid_estimates: string | null;
  payment_type: string | null;
  created_at: string | null;
  updated_at: string | null;
}

// Insert type for creating new customer credit records
export interface GlCustomerCreditInsert {
  glide_row_id: string;
  date_of_payment?: string | null;
  payment_amount?: number | null;
  payment_note?: string | null;
  rowid_accounts?: string | null;
  rowid_invoices?: string | null;
  rowid_estimates?: string | null;
  payment_type?: string | null;
}

// Update type for updating existing customer credit records (all fields optional)
export interface GlCustomerCreditUpdate {
  glide_row_id?: string;
  date_of_payment?: string | null;
  payment_amount?: number | null;
  payment_note?: string | null;
  rowid_accounts?: string | null;
  rowid_invoices?: string | null;
  rowid_estimates?: string | null;
  payment_type?: string | null;
  updated_at?: string;
}

// Frontend model for customer credits (camelCase properties)
export interface CustomerCredit {
  id: string;
  glideRowId: string;
  dateOfPayment: Date | null;
  paymentAmount: number | null;
  paymentNote: string | null;
  accountId: string | null;
  invoiceId: string | null;
  estimateId: string | null;
  paymentType: string | null;
  createdAt: Date | null;
  updatedAt: Date | null;
  
  // Derived properties
  formattedDate?: string;
  formattedAmount?: string;
}

// Form data for customer credit input
export interface CustomerCreditForm {
  dateOfPayment: Date | null;
  paymentAmount: number | null;
  paymentNote: string | null;
  accountId: string | null;
  invoiceId: string | null;
  estimateId: string | null;
  paymentType: string | null;
}

// Search filters for customer credits
export interface CustomerCreditFilters {
  accountId?: string | null;
  invoiceId?: string | null;
  estimateId?: string | null;
  paymentType?: string | null;
  dateRange?: {
    from: Date | null;
    to: Date | null;
  };
  amountRange?: {
    min: number | null;
    max: number | null;
  };
}

/**
 * Converts a database record to a frontend model
 */
export function convertDbToFrontend(record: GlCustomerCreditRecord): CustomerCredit {
  return {
    id: record.id,
    glideRowId: record.glide_row_id,
    dateOfPayment: record.date_of_payment ? new Date(record.date_of_payment) : null,
    paymentAmount: record.payment_amount,
    paymentNote: record.payment_note,
    accountId: record.rowid_accounts,
    invoiceId: record.rowid_invoices,
    estimateId: record.rowid_estimates,
    paymentType: record.payment_type,
    createdAt: record.created_at ? new Date(record.created_at) : null,
    updatedAt: record.updated_at ? new Date(record.updated_at) : null,
    
    // Derived properties
    formattedDate: record.date_of_payment ? new Date(record.date_of_payment).toLocaleDateString() : 'N/A',
    formattedAmount: record.payment_amount ? 
      new Intl.NumberFormat('en-US', { style: 'currency', currency: 'USD' }).format(record.payment_amount)
      : '$0.00'
  };
}

/**
 * Converts a frontend model to a database record for insert
 */
export function convertFrontendToDbInsert(model: CustomerCreditForm): GlCustomerCreditInsert {
  return {
    glide_row_id: crypto.randomUUID(), // Generate a new UUID
    date_of_payment: model.dateOfPayment ? model.dateOfPayment.toISOString() : null,
    payment_amount: model.paymentAmount,
    payment_note: model.paymentNote,
    rowid_accounts: model.accountId,
    rowid_invoices: model.invoiceId,
    rowid_estimates: model.estimateId,
    payment_type: model.paymentType
  };
}

<<<<<<< HEAD
    const item = data as unknown as GlCustomerCreditRecord;
    const credit: CustomerCredit = {
      id: item.id,
      glide_row_id: item.glide_row_id,
      date_of_payment: item.date_of_payment,
      payment_type: item.payment_type,
      rowid_invoices: item.rowid_invoices,
      rowid_estimates: item.rowid_estimates,
      rowid_accounts: item.rowid_accounts,
      payment_amount: item.payment_amount,
      payment_note: item.payment_note,
      created_at: item.created_at,
      updated_at: item.updated_at,
    };  
=======
/**
 * Converts a frontend model to a database record for update
 */
export function convertFrontendToDbUpdate(model: Partial<CustomerCredit>): GlCustomerCreditUpdate {
  return {
    date_of_payment: model.dateOfPayment ? model.dateOfPayment.toISOString() : undefined,
    payment_amount: model.paymentAmount,
    payment_note: model.paymentNote,
    rowid_accounts: model.accountId,
    rowid_invoices: model.invoiceId,
    rowid_estimates: model.estimateId,
    payment_type: model.paymentType,
    updated_at: new Date().toISOString()
  };
}
>>>>>>> 4f3a65eb
<|MERGE_RESOLUTION|>--- conflicted
+++ resolved
@@ -56,7 +56,7 @@
   paymentType: string | null;
   createdAt: Date | null;
   updatedAt: Date | null;
-  
+
   // Derived properties
   formattedDate?: string;
   formattedAmount?: string;
@@ -105,10 +105,10 @@
     paymentType: record.payment_type,
     createdAt: record.created_at ? new Date(record.created_at) : null,
     updatedAt: record.updated_at ? new Date(record.updated_at) : null,
-    
+
     // Derived properties
     formattedDate: record.date_of_payment ? new Date(record.date_of_payment).toLocaleDateString() : 'N/A',
-    formattedAmount: record.payment_amount ? 
+    formattedAmount: record.payment_amount ?
       new Intl.NumberFormat('en-US', { style: 'currency', currency: 'USD' }).format(record.payment_amount)
       : '$0.00'
   };
@@ -130,22 +130,6 @@
   };
 }
 
-<<<<<<< HEAD
-    const item = data as unknown as GlCustomerCreditRecord;
-    const credit: CustomerCredit = {
-      id: item.id,
-      glide_row_id: item.glide_row_id,
-      date_of_payment: item.date_of_payment,
-      payment_type: item.payment_type,
-      rowid_invoices: item.rowid_invoices,
-      rowid_estimates: item.rowid_estimates,
-      rowid_accounts: item.rowid_accounts,
-      payment_amount: item.payment_amount,
-      payment_note: item.payment_note,
-      created_at: item.created_at,
-      updated_at: item.updated_at,
-    };  
-=======
 /**
  * Converts a frontend model to a database record for update
  */
@@ -160,5 +144,4 @@
     payment_type: model.paymentType,
     updated_at: new Date().toISOString()
   };
-}
->>>>>>> 4f3a65eb
+}